--- conflicted
+++ resolved
@@ -79,19 +79,9 @@
        ImportNodeOneOut<mlir::ONNXConstantOfShapeOp>(node, 1, 1, {
       });
     }else if (OpName == "Conv") {
-<<<<<<< HEAD
-       ImportNodeConv(node, 3, 1, {
+       ImportNodeConv(node, 1, {
          {"auto_pad", "NOTSET"}
         ,{"group", 1}
-=======
-       ImportNodeConv(node, 1, {
-         {"auto_pad","str","NOTSET"}
-        ,{"dilations","", ""}
-        ,{"group","int", "1"}
-        ,{"kernel_shape","", ""}
-        ,{"pads","", ""}
-        ,{"strides","", ""}
->>>>>>> e89e5169
       });
     }else if (OpName == "ConvInteger") {
        ImportNodeOneOut<mlir::ONNXConvIntegerOp>(node, 4, 1, {
@@ -272,22 +262,11 @@
        ImportNodeOneOut<mlir::ONNXMaxOp>(node, 1, 1, {
       });
     }else if (OpName == "MaxPool") {
-<<<<<<< HEAD
-       ImportNodeMultipleOuts<mlir::ONNXMaxPoolOp>(node, 1, 2, {
+       ImportNodeMultipleOuts<mlir::ONNXMaxPoolOp>(node, 1, {
          {"auto_pad", "NOTSET"}
         ,{"ceil_mode", 0}
         ,{"kernel_shape", std::vector<int64_t> {}}
         ,{"storage_order", 0}
-=======
-       ImportNodeMaxPool(node, 1, {
-         {"auto_pad","str","NOTSET"}
-        ,{"ceil_mode","int","0"}
-        ,{"dilations","", ""}
-        ,{"kernel_shape","ints", ""}
-        ,{"pads","", ""}
-        ,{"storage_order","int","0"}
-        ,{"strides","", ""}
->>>>>>> e89e5169
       });
     }else if (OpName == "MaxRoiPool") {
        ImportNodeOneOut<mlir::ONNXMaxRoiPoolOp>(node, 2, 1, {
